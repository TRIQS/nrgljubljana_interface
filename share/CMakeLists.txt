add_subdirectory(cmake)

if(NOT CMAKE_INSTALL_PREFIX STREQUAL TRIQS_ROOT AND NOT IS_SUBPROJECT)

<<<<<<< HEAD
  configure_file(nrgljubljana_interface.modulefile.in nrgljubljana_interface.modulefile @ONLY)
  configure_file(nrgljubljana_interfacevars.sh.in nrgljubljana_interfacevars.sh @ONLY)

  install(
    FILES
      ${CMAKE_CURRENT_BINARY_DIR}/nrgljubljana_interface.modulefile
      ${CMAKE_CURRENT_BINARY_DIR}/nrgljubljana_interfacevars.sh
=======
  if(PythonSupport)
    set(EXPORT_PYTHON_PATH "export PYTHONPATH=${CMAKE_INSTALL_PREFIX}/${CPP2PY_PYTHON_LIB_DEST_ROOT}:$PYTHONPATH")
    set(MODFILE_PYTHON_PATH "prepend-path    PYTHONPATH          $root/${CPP2PY_PYTHON_LIB_DEST_ROOT}")
  endif()

  configure_file(${PROJECT_NAME}.modulefile.in ${PROJECT_NAME}.modulefile @ONLY)
  configure_file(${PROJECT_NAME}vars.sh.in ${PROJECT_NAME}vars.sh @ONLY)

  install(
    FILES
      ${CMAKE_CURRENT_BINARY_DIR}/${PROJECT_NAME}.modulefile
      ${CMAKE_CURRENT_BINARY_DIR}/${PROJECT_NAME}vars.sh
>>>>>>> 909a7722
    DESTINATION share
  )
 
  message(STATUS "***************************************************************")
  message(STATUS "* Custom install Location. Use:                                ")
  message(STATUS "*                                                              ")
<<<<<<< HEAD
  message(STATUS "*   source ${CMAKE_INSTALL_PREFIX}/share/nrgljubljana_interfacevars.sh      ")
=======
  message(STATUS "*   source ${CMAKE_INSTALL_PREFIX}/share/${PROJECT_NAME}vars.sh      ")
>>>>>>> 909a7722
  message(STATUS "*                                                              ")
  message(STATUS "* to set up the environment variables                          ")
  message(STATUS "***************************************************************")

endif()<|MERGE_RESOLUTION|>--- conflicted
+++ resolved
@@ -2,15 +2,6 @@
 
 if(NOT CMAKE_INSTALL_PREFIX STREQUAL TRIQS_ROOT AND NOT IS_SUBPROJECT)
 
-<<<<<<< HEAD
-  configure_file(nrgljubljana_interface.modulefile.in nrgljubljana_interface.modulefile @ONLY)
-  configure_file(nrgljubljana_interfacevars.sh.in nrgljubljana_interfacevars.sh @ONLY)
-
-  install(
-    FILES
-      ${CMAKE_CURRENT_BINARY_DIR}/nrgljubljana_interface.modulefile
-      ${CMAKE_CURRENT_BINARY_DIR}/nrgljubljana_interfacevars.sh
-=======
   if(PythonSupport)
     set(EXPORT_PYTHON_PATH "export PYTHONPATH=${CMAKE_INSTALL_PREFIX}/${CPP2PY_PYTHON_LIB_DEST_ROOT}:$PYTHONPATH")
     set(MODFILE_PYTHON_PATH "prepend-path    PYTHONPATH          $root/${CPP2PY_PYTHON_LIB_DEST_ROOT}")
@@ -23,18 +14,13 @@
     FILES
       ${CMAKE_CURRENT_BINARY_DIR}/${PROJECT_NAME}.modulefile
       ${CMAKE_CURRENT_BINARY_DIR}/${PROJECT_NAME}vars.sh
->>>>>>> 909a7722
     DESTINATION share
   )
  
   message(STATUS "***************************************************************")
   message(STATUS "* Custom install Location. Use:                                ")
   message(STATUS "*                                                              ")
-<<<<<<< HEAD
-  message(STATUS "*   source ${CMAKE_INSTALL_PREFIX}/share/nrgljubljana_interfacevars.sh      ")
-=======
   message(STATUS "*   source ${CMAKE_INSTALL_PREFIX}/share/${PROJECT_NAME}vars.sh      ")
->>>>>>> 909a7722
   message(STATUS "*                                                              ")
   message(STATUS "* to set up the environment variables                          ")
   message(STATUS "***************************************************************")
