name: build

on:
  push:
    branches: [ disable ]
  pull_request:
<<<<<<< HEAD
    branches: [ disable ]
=======
    branches: [ unstable ]
  workflow_call:
  workflow_dispatch:

env:
  CMAKE_C_COMPILER_LAUNCHER: ccache
  CMAKE_CXX_COMPILER_LAUNCHER: ccache
  CCACHE_COMPILERCHECK: content
  CCACHE_BASEDIR: ${{ github.workspace }}
  CCACHE_DIR: ${{ github.workspace }}/.ccache
  CCACHE_MAXSIZE: 500M
  CCACHE_SLOPPINESS: pch_defines,time_macros,include_file_mtime,include_file_ctime
  CCACHE_COMPRESS: "1"
  CCACHE_COMPRESSLEVEL: "1"
>>>>>>> 2ec749ad

jobs:
  build:

    strategy:
      fail-fast: false
      matrix:
        include:
          - {os: ubuntu-22.04, cc: gcc-12, cxx: g++-12}
          - {os: ubuntu-22.04, cc: clang-15, cxx: clang++-15}
          - {os: macos-12, cc: gcc-12, cxx: g++-12}
          - {os: macos-12, cc: clang, cxx: clang++}

    runs-on: ${{ matrix.os }}

    steps:
    - uses: actions/checkout@v4

    - uses: actions/cache/restore@v3
      with:
        path: ${{ env.CCACHE_DIR }}
        key: ccache-${{ matrix.os }}-${{ matrix.cc }}-${{ github.run_id }}
        restore-keys:
          ccache-${{ matrix.os }}-${{ matrix.cc }}-

    - name: Install ubuntu dependencies
      if: matrix.os == 'ubuntu-22.04'
      run: >
        sudo apt-get update &&
        sudo apt-get install lsb-release wget software-properties-common &&
        wget -O /tmp/llvm.sh https://apt.llvm.org/llvm.sh && sudo chmod +x /tmp/llvm.sh && sudo /tmp/llvm.sh 15 &&
        sudo apt-get install
        ccache
        clang-15
        g++-12
        gfortran
        hdf5-tools
        libblas-dev
        libboost-dev
        libclang-15-dev
        libc++-15-dev
        libc++abi-15-dev
        libomp-15-dev
        libfftw3-dev
        libgfortran5
        libgmp-dev
        libhdf5-dev
        liblapack-dev
        libopenmpi-dev
        openmpi-bin
        openmpi-common
        openmpi-doc
        python3-clang-15
        python3-dev
        python3-mako
        python3-matplotlib
        python3-mpi4py
        python3-numpy
        python3-pip
        python3-scipy
        python3-sphinx
        python3-nbsphinx

    - name: Install homebrew dependencies
      if: matrix.os == 'macos-12'
      run: |
        brew install ccache gcc@12 llvm boost fftw hdf5 open-mpi openblas
        mkdir $HOME/.venv
        python3 -m venv $HOME/.venv/my_python
        source $HOME/.venv/my_python/bin/activate
        pip install mako numpy scipy mpi4py
        pip install -r requirements.txt
        echo "VIRTUAL_ENV=$VIRTUAL_ENV" >> $GITHUB_ENV
        echo "PATH=$PATH" >> $GITHUB_ENV

    - name: add clang cxxflags
      if: ${{ contains(matrix.cxx, 'clang') }}
      run: |
        echo "PATH=/usr/local/opt/llvm/bin:$PATH" >> $GITHUB_ENV
        echo "CXXFLAGS=-stdlib=libc++" >> $GITHUB_ENV

    - name: Build & Install TRIQS
      env:
        CC: ${{ matrix.cc }}
        CXX: ${{ matrix.cxx }}
      run: |
        git clone https://github.com/TRIQS/triqs --branch unstable
        mkdir triqs/build && cd triqs/build
        cmake .. -DBuild_Tests=OFF -DCMAKE_INSTALL_PREFIX=$HOME/install
        make -j1 install VERBOSE=1
        cd ../

    - name: Build nrgljubljana_interface
      env:
        CC: ${{ matrix.cc }}
        CXX: ${{ matrix.cxx }}
        LIBRARY_PATH: /usr/local/opt/llvm/lib
      run: |
        source $HOME/install/share/triqs/triqsvars.sh
        mkdir build && cd build && cmake ..
        make -j2 || make -j1 VERBOSE=1

    - name: Test nrgljubljana_interface
      env:
        DYLD_FALLBACK_LIBRARY_PATH: /usr/local/opt/llvm/lib
        OPENBLAS_NUM_THREADS: "1"
      run: |
        source $HOME/install/share/triqs/triqsvars.sh
        cd build
        ctest -j2 --output-on-failure

    - name: ccache statistics
      if: always()
      run: ccache -sv

    - uses: actions/cache/save@v3
      if: always()
      with:
        path: ${{ env.CCACHE_DIR }}
        key: ccache-${{ matrix.os }}-${{ matrix.cc }}-${{ github.run_id }}<|MERGE_RESOLUTION|>--- conflicted
+++ resolved
@@ -2,11 +2,8 @@
 
 on:
   push:
-    branches: [ disable ]
+    branches: [ unstable ]
   pull_request:
-<<<<<<< HEAD
-    branches: [ disable ]
-=======
     branches: [ unstable ]
   workflow_call:
   workflow_dispatch:
@@ -21,7 +18,6 @@
   CCACHE_SLOPPINESS: pch_defines,time_macros,include_file_mtime,include_file_ctime
   CCACHE_COMPRESS: "1"
   CCACHE_COMPRESSLEVEL: "1"
->>>>>>> 2ec749ad
 
 jobs:
   build:
@@ -32,8 +28,6 @@
         include:
           - {os: ubuntu-22.04, cc: gcc-12, cxx: g++-12}
           - {os: ubuntu-22.04, cc: clang-15, cxx: clang++-15}
-          - {os: macos-12, cc: gcc-12, cxx: g++-12}
-          - {os: macos-12, cc: clang, cxx: clang++}
 
     runs-on: ${{ matrix.os }}
 
