--- conflicted
+++ resolved
@@ -30,11 +30,7 @@
 
 # ############
 # Define Project
-<<<<<<< HEAD
-project(NRGLJUBLJANA_INTERFACE VERSION 2.2.0 LANGUAGES C CXX)
-=======
-project(app4triqs VERSION 3.0.0 LANGUAGES C CXX)
->>>>>>> 909a7722
+project(nrgljubljana_interface VERSION 3.0.0 LANGUAGES C CXX)
 get_directory_property(IS_SUBPROJECT PARENT_DIRECTORY)
 
 # ############
@@ -106,16 +102,8 @@
 )
 
 # Create an Interface target for compiler warnings
-<<<<<<< HEAD
-if(NOT TARGET if_project_warnings)
-  add_library(if_project_warnings INTERFACE)
-endif()
-install(TARGETS if_project_warnings EXPORT nrgljubljana_interface-targets)
-target_compile_options(if_project_warnings
-=======
 add_library(${PROJECT_NAME}_warnings INTERFACE)
 target_compile_options(${PROJECT_NAME}_warnings
->>>>>>> 909a7722
   INTERFACE
     -Wall
     -Wextra
@@ -165,48 +153,17 @@
 # #############
 # Build Project
 
-<<<<<<< HEAD
-# Build and install the nrgljubljana_interface library
-add_subdirectory(c++/nrgljubljana_interface)
-=======
 # Find / Build dependencies
 add_subdirectory(deps)
 
 # Build and install the library
 add_subdirectory(c++/${PROJECT_NAME})
->>>>>>> 909a7722
 
 # Tests
 if(Build_Tests)
   add_subdirectory(test)
 endif()
 
-<<<<<<< HEAD
-# NRG Ljubljana subproject. Turn off symmetry types that we do not currently require.
-option(SYM_MORE "" OFF)
-option(SYM_ALL "" OFF)
-add_subdirectory(nrgljubljana)
-# Make NRG Ljubljana Targets available without tests (commented out; works only in recent CMake versions)
-#add_subdirectory(nrgljubljana EXCLUDE_FROM_ALL)
-#install(TARGETS adapt nrgchain matrix diag unitary broaden kk EXPORT nrgljubljana_interface-targets RUNTIME DESTINATION bin)
-
-if(TRIQS_WITH_PYTHON_SUPPORT)
-  # Python interface
-  add_subdirectory(python/nrgljubljana_interface)
-
-  # Build the documentation
-  option(Build_Documentation "Build documentation" OFF)
-  if(Build_Documentation AND NOT IS_SUBPROJECT)
-    if(NOT TRIQS_WITH_DOCUMENTATION)
-      message(WARNING "TRIQS was installed without documentation! Cannot build documentation.")
-    else()
-      message(STATUS "Documentation Build enabled")
-      add_subdirectory(doc)
-    endif()
-  endif()
-else()
-  message(WARNING "TRIQS was installed without Python support. Cannot build the Python Interface and Documentation.")
-=======
 # Python
 if(PythonSupport)
   add_subdirectory(python/${PROJECT_NAME})
@@ -215,7 +172,6 @@
 # Docs
 if(Build_Documentation)
   add_subdirectory(doc)
->>>>>>> 909a7722
 endif()
 
 # Additional configuration files
@@ -229,17 +185,10 @@
   if(NOT CMAKE_INSTALL_PREFIX STREQUAL "/usr")
     message(FATAL_ERROR "CMAKE_INSTALL_PREFIX must be /usr for packaging")
   endif()
-<<<<<<< HEAD
-  set(CPACK_PACKAGE_NAME nrgljubljana_interface)
-  set(CPACK_GENERATOR "DEB")
-  set(CPACK_PACKAGE_VERSION ${PROJECT_VERSION})
-  set(CPACK_PACKAGE_CONTACT "https://github.com/TRIQS/nrgljubljana_interface")
-=======
   set(CPACK_PACKAGE_NAME ${PROJECT_NAME})
   set(CPACK_GENERATOR "DEB")
   set(CPACK_PACKAGE_VERSION ${PROJECT_VERSION})
   set(CPACK_PACKAGE_CONTACT "https://github.com/TRIQS/${PROJECT_NAME}")
->>>>>>> 909a7722
   execute_process(COMMAND dpkg --print-architecture OUTPUT_VARIABLE CMAKE_DEBIAN_PACKAGE_ARCHITECTURE OUTPUT_STRIP_TRAILING_WHITESPACE)
   set(CPACK_DEBIAN_PACKAGE_DEPENDS "triqs (>= 3.0)")
   set(CPACK_DEBIAN_PACKAGE_SHLIBDEPS ON)
