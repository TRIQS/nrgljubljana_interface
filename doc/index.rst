.. _welcome:

<<<<<<< HEAD
nrgljubljana_interface
======================

.. sidebar:: nrgljubljana_interface 3.0.0

   This is the homepage of nrgljubljana_interface v3.0.0.
=======
app4triqs
*********

.. sidebar:: app4triqs 3.0.0

   This is the homepage of app4triqs v3.0.0.
>>>>>>> 77212097
   For changes see the :ref:`changelog page <changelog>`.
      
      .. image:: _static/logo_github.png
         :width: 75%
         :align: center
         :target: https://github.com/triqs/app4triqs


nrgljubljana_iterface provides C++ and Python interfaces between TRIQS and the NRG Ljubljana solver.

"NRG Ljubljana" is a general-purpose flexible framework for performing large scale numerical renormalization group (NRG)
calculations for quantum impurity problems. It is highly extensible without sacrificing numerical efficiency.
It supports a great variety of impurity Hamiltonians and symmetry types. More details can be found on the
`project homepage <http://nrgljubljana.ijs.si>`_, while the code itself is hosted on
`Github <https://github.com/TRIQS/nrgljubljana_interface/>`_. 

Learn how to use nrgljubljana_interface in the :ref:`documentation`.

    
.. toctree::
   :maxdepth: 2
   :hidden:

   install
   documentation
   issues
   ChangeLog.md
   about<|MERGE_RESOLUTION|>--- conflicted
+++ resolved
@@ -1,26 +1,17 @@
 .. _welcome:
 
-<<<<<<< HEAD
 nrgljubljana_interface
-======================
+**********************
 
 .. sidebar:: nrgljubljana_interface 3.0.0
 
    This is the homepage of nrgljubljana_interface v3.0.0.
-=======
-app4triqs
-*********
-
-.. sidebar:: app4triqs 3.0.0
-
-   This is the homepage of app4triqs v3.0.0.
->>>>>>> 77212097
    For changes see the :ref:`changelog page <changelog>`.
       
       .. image:: _static/logo_github.png
          :width: 75%
          :align: center
-         :target: https://github.com/triqs/app4triqs
+         :target: https://github.com/triqs/nrgljubljana_interface
 
 
 nrgljubljana_iterface provides C++ and Python interfaces between TRIQS and the NRG Ljubljana solver.
