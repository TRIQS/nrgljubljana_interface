--- conflicted
+++ resolved
@@ -4,21 +4,16 @@
 
 ## Version 3.1.0
 
-app4triqs version 3.1.0 is a compatibility
-release for TRIQS version 3.1.0 that
-* moves to cmake 3.12.4 and c++20
-* improves ghactions and jenkins configuration
-* switches documentation to read-the-docs theme
-* uses googletest main branch
-* fixes several skeleton issues
+nrgljubljana_interface version 3.1.0 is a compatibility
+release for TRIQS version 3.1.0.
 
-We thank all contributors: Alexander Hampel, Dylan Simon, Nils Wentzell
+
+## Version 3.0.0
 
 nrgljubljana_interface version 3.0.0 is a compatibility
 release for TRIQS version 3.0.0 that introduces compatibility
 with Python 3 (Python 2 no longer supported)
 
-<<<<<<< HEAD
 We provide a more detailed description of the changes below.
 
 General
@@ -65,15 +60,6 @@
 * Apply ports_to_triqs3 porting script
 
 Contributors: Philipp Dumitrescu, Dylan Simon, Nils Wentzell, Rok Zitko
-=======
-## Version 3.0.0
-
-app4triqs version 3.0.0 is a compatibility
-release for TRIQS version 3.0.0 that
-* introduces compatibility with Python 3 (Python 2 no longer supported)
-* adds a cmake-based dependency management
-* fixes several application issues
->>>>>>> b74b87fc
 
 
 ## Version 2.2.0
