# -*- coding: utf-8 -*-
#
# TRIQS documentation build configuration file

import sys
sys.path.insert(0, "@CMAKE_CURRENT_SOURCE_DIR@/sphinxext")
sys.path.insert(0, "@CMAKE_CURRENT_SOURCE_DIR@/sphinxext/numpydoc")

# exclude these folders from scanning by sphinx
exclude_patterns = ['_templates']

extensions = ['sphinx.ext.autodoc',
              'sphinx.ext.mathjax',
              'sphinx.ext.intersphinx',
              'sphinx.ext.doctest',
              'sphinx.ext.todo',
              'sphinx.ext.viewcode',
              'sphinx.ext.autosummary',
              'sphinx.ext.githubpages',
              'sphinx_autorun',
              'nbsphinx',
              'myst_parser',
              'matplotlib.sphinxext.plot_directive',
              'numpydoc']

myst_enable_extensions = [
    "amsmath",
    "colon_fence",
    "deflist",
    "dollarmath",
    "html_admonition",
    "html_image",
    "linkify",
    "replacements",
    "smartquotes",
    "substitution",
    "tasklist",
]

# The name of the Pygments (syntax highlighting) style to use.
pygments_style = 'sphinx'

source_suffix = '.rst'

# Turn on sphinx.ext.autosummary
autosummary_generate = True
autosummary_imported_members=False

project = '@PROJECT_NAME@'
version = '@PROJECT_VERSION@'

<<<<<<< HEAD
copyright = u'2019 R. Žitko, N. Wentzell'
=======
# this makes the current project version available as var in every rst file
rst_epilog = """
.. |PROJECT_VERSION| replace:: {version}
""".format(
version = version,
)

copyright = '2018-2021 The Simons Foundation, authors: A. Hampel, O. Parcollet, D. Simons, H. Strand, N. Wentzell'
>>>>>>> 17e0ef69

mathjax_path = "https://cdnjs.cloudflare.com/ajax/libs/mathjax/2.7.7/MathJax.js?config=default"
templates_path = ['@CMAKE_CURRENT_SOURCE_DIR@/_templates']

# this requires the sphinx_rtd_theme to be installed via pip
html_theme = 'sphinx_rtd_theme'
# this loads the custom css file to change the page width
html_style = 'css/custom.css'

html_favicon = '@CMAKE_CURRENT_SOURCE_DIR@/_static/triqs_logo/triqs_favicon.ico'
#html_logo = '@CMAKE_CURRENT_SOURCE_DIR@/logos/logo.png'

# options for the the rtd theme
html_theme_options = {
    'logo_only': False,
    'display_version': True,
    'prev_next_buttons_location': 'bottom',
    'style_external_links': False,
    'vcs_pageview_mode': '',
    'style_nav_header_background': '#7E588A',
    # Toc options
    'collapse_navigation': False,
    'sticky_navigation': True,
    'navigation_depth': 5,
    'includehidden': True,
    'titles_only': False
}

html_show_sphinx = False

html_context = {'header_title': '@PROJECT_NAME@'}

html_static_path = ['@CMAKE_CURRENT_SOURCE_DIR@/_static']
html_sidebars = {'index': ['sideb.html', 'searchbox.html']}

htmlhelp_basename = 'NRGLJUBLJANA_INTERFACEdoc'

# Plot options
plot_include_source = True
plot_html_show_source_link = False
plot_html_show_formats = False

intersphinx_mapping = {'python': ('https://docs.python.org/3.11', None), 'triqslibs': ('https://triqs.github.io/triqs/latest', None)}

# open links in new tab instead of same window
from sphinx.writers.html import HTMLTranslator
from docutils import nodes
from docutils.nodes import Element

class PatchedHTMLTranslator(HTMLTranslator):

    def visit_reference(self, node: Element) -> None:
        atts = {'class': 'reference'}
        if node.get('internal') or 'refuri' not in node:
            atts['class'] += ' internal'
        else:
            atts['class'] += ' external'
            # ---------------------------------------------------------
            # Customize behavior (open in new tab, secure linking site)
            atts['target'] = '_blank'
            atts['rel'] = 'noopener noreferrer'
            # ---------------------------------------------------------
        if 'refuri' in node:
            atts['href'] = node['refuri'] or '#'
            if self.settings.cloak_email_addresses and atts['href'].startswith('mailto:'):
                atts['href'] = self.cloak_mailto(atts['href'])
                self.in_mailto = True
        else:
            assert 'refid' in node, \
                   'References must have "refuri" or "refid" attribute.'
            atts['href'] = '#' + node['refid']
        if not isinstance(node.parent, nodes.TextElement):
            assert len(node) == 1 and isinstance(node[0], nodes.image)
            atts['class'] += ' image-reference'
        if 'reftitle' in node:
            atts['title'] = node['reftitle']
        if 'target' in node:
            atts['target'] = node['target']
        self.body.append(self.starttag(node, 'a', '', **atts))
 
        if node.get('secnumber'):
            self.body.append(('%s' + self.secnumber_suffix) %
                             '.'.join(map(str, node['secnumber'])))

def setup(app):
    app.set_translator('html', PatchedHTMLTranslator)<|MERGE_RESOLUTION|>--- conflicted
+++ resolved
@@ -49,18 +49,7 @@
 project = '@PROJECT_NAME@'
 version = '@PROJECT_VERSION@'
 
-<<<<<<< HEAD
 copyright = u'2019 R. Žitko, N. Wentzell'
-=======
-# this makes the current project version available as var in every rst file
-rst_epilog = """
-.. |PROJECT_VERSION| replace:: {version}
-""".format(
-version = version,
-)
-
-copyright = '2018-2021 The Simons Foundation, authors: A. Hampel, O. Parcollet, D. Simons, H. Strand, N. Wentzell'
->>>>>>> 17e0ef69
 
 mathjax_path = "https://cdnjs.cloudflare.com/ajax/libs/mathjax/2.7.7/MathJax.js?config=default"
 templates_path = ['@CMAKE_CURRENT_SOURCE_DIR@/_templates']
